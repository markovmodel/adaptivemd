--- conflicted
+++ resolved
@@ -241,17 +241,6 @@
     def _ignore(self):
         return self.drive == 'worker' or self.drive == 'staging'
 
-<<<<<<< HEAD
-=======
-    # def on(self, resource):
-    #     if resource == self.resource:
-    #         return self
-    #     else:
-    #         obj = self.clone()
-    #         obj.resource = resource
-    #         return obj
-
->>>>>>> 3a09265c
     def clone(self):
         f = self.__class__(self.location)
         f.resource = self.resource
